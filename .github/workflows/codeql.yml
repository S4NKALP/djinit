name: CodeQL Analysis

on:
  push:
    branches: [ main, develop ]
  pull_request:
    branches: [ main ]
  schedule:
    - cron: '0 0 * * 1'  # Weekly on Monday

jobs:
  analyze:
    name: CodeQL Security Analysis
    runs-on: ubuntu-latest
    permissions:
      actions: read
      contents: read
      security-events: write

    steps:
    - name: Checkout repository
      uses: actions/checkout@v4

    - name: Initialize CodeQL
      uses: github/codeql-action/init@v4
      with:
        languages: python

    - name: Autobuild
      uses: github/codeql-action/autobuild@v4

    - name: Perform CodeQL Analysis
<<<<<<< HEAD
      uses: github/codeql-action/analyze@v4
=======
      uses: github/codeql-action/analyze@v3
>>>>>>> 33bb6c29
<|MERGE_RESOLUTION|>--- conflicted
+++ resolved
@@ -30,8 +30,5 @@
       uses: github/codeql-action/autobuild@v4
 
     - name: Perform CodeQL Analysis
-<<<<<<< HEAD
+
       uses: github/codeql-action/analyze@v4
-=======
-      uses: github/codeql-action/analyze@v3
->>>>>>> 33bb6c29
